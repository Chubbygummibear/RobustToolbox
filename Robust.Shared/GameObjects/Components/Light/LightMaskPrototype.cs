--- conflicted
+++ resolved
@@ -24,66 +24,33 @@
     /// Light of light cones that correspond to the light mask.
     /// </summary>
     [DataField(required: true)]
-<<<<<<< HEAD
     public List<LightConeData> LightCones = default!;
-=======
-    public List<LightConeData> LightCones = new();
-
->>>>>>> f3bd2f33
 }
 
 /// <summary>
 /// Container class that holds data for a light cone.
 /// This Data is used by <see cref="LightLevelSystem"/>
 /// </summary>
-<<<<<<< HEAD
 [Serializable, NetSerializable, DataRecord]
 public readonly struct LightConeData
-=======
-[DataDefinition]
-[Serializable, NetSerializable]
-public partial record struct LightConeData
->>>>>>> f3bd2f33
 {
     /// <summary>
     ///     The angle offset of the cone in degrees, relative to the light it belongs to.
     ///     0 is forward, 90 is to the right, etc.
     /// </summary>
-<<<<<<< HEAD
     [DataField(required: true)]
     public readonly Angle Direction;
-=======
-    [DataField]
-    public float Direction;
->>>>>>> f3bd2f33
 
     /// <summary>
     ///     Angle limit of the cone to be within the full brightness of the light.
     /// </summary>
-<<<<<<< HEAD
     [DataField(required: true)]
     public readonly Angle InnerWidth;
-=======
-    [DataField]
-    public float InnerWidth;
->>>>>>> f3bd2f33
 
     /// <summary>
     ///     Angle limit of the cone to be within the reduced light. Beyond this angle, you are considered out of the light.
     /// </summary>
-<<<<<<< HEAD
     [DataField(required: true)]
     public readonly Angle OuterWidth;
-=======
-    [DataField]
-    public float OuterWidth;
-
-    public LightConeData(float direction, float innerWidth, float outerWidth)
-    {
-        Direction = direction;
-        InnerWidth = innerWidth;
-        OuterWidth = outerWidth;
-    }
->>>>>>> f3bd2f33
 
 }